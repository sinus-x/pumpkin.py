--- conflicted
+++ resolved
@@ -55,20 +55,6 @@
 help = Nové načtení modulu
 reply = Modul **((name))** byl znovu načten.
 
-<<<<<<< HEAD
-[command]
-help = Management příkazů
-
-[command enable]
-help = Zapnutí příkazu
-reply = Příkaz **((name))** je teď zapnutý.
-
-[command disable]
-help = Vypnutí příkazu
-reply = Příkaz **((name))** je teď vypnutý.
-
-=======
->>>>>>> 8c68a249
 [config]
 help = Globální nastavení
 
