--- conflicted
+++ resolved
@@ -64,10 +64,7 @@
                 ctx.author,
                 ctx.channel,
                 f"{type(error).__name__}: {str(error)}",
-<<<<<<< HEAD
-=======
                 content=ctx.message.content,
->>>>>>> 8c68a249
                 traceback=traceback.format_exception(
                     type(error), error, error.__traceback__
                 ),
